--- conflicted
+++ resolved
@@ -7,16 +7,11 @@
 </p>
 
 <p align="center">
-<<<<<<< HEAD
-    <img src="https://img.shields.io/badge/coverage-90.99%25-green" alt="Coverage" id="coverage-badge">
-    <img src="https://img.shields.io/badge/rust-1.81%2B-orange" alt="Rust Version">
-    <img src="https://img.shields.io/badge/license-MIT-blue" alt="License">
-=======
     <a href="https://github.com/sog4be/sakurs/actions/workflows/ci.yml">
         <img src="https://github.com/sog4be/sakurs/actions/workflows/ci.yml/badge.svg" alt="CI Status">
     </a>
     <a href="https://github.com/sog4be/sakurs/actions/workflows/coverage.yml">
-        <img src="https://img.shields.io/badge/coverage-89.89%25-green" alt="Coverage" id="coverage-badge">
+        <img src="https://img.shields.io/badge/coverage-90.99%25-green" alt="Coverage" id="coverage-badge">
     </a>
     <a href="https://github.com/sog4be/sakurs/blob/main/LICENSE">
         <img src="https://img.shields.io/badge/license-MIT-blue.svg" alt="License">
@@ -24,7 +19,6 @@
     <a href="https://github.com/sog4be/sakurs">
         <img src="https://img.shields.io/badge/rust-1.81+-orange.svg" alt="Rust Version">
     </a>
->>>>>>> d0aca79d
 </p>
 
 ## Features
