//! End-to-end integration tests for the complete processing pipeline

use sakurs_core::{Config, Input, SentenceProcessor};
use std::io::Cursor;

#[test]
fn test_complete_english_processing_pipeline() {
    let config = Config::builder().language("en").unwrap().build().unwrap();

    let processor = SentenceProcessor::with_config(config).unwrap();

    let text = "Dr. Smith went to the U.S.A. He bought a new car. The car cost $25,000! Isn't that expensive?";
    let result = processor.process(Input::from_text(text)).unwrap();

<<<<<<< HEAD
    // With abbreviations and improved apostrophe handling, the API returns 3 boundaries:
    // - After "new car."
    // - After "$25,000!"
    // - After "expensive?"
    // (Abbreviations like "Dr.", "U.S.A." don't create boundaries, and "Isn't" is now correctly handled)
=======
    // With our enhanced abbreviation handling, the API returns 3 boundaries:
    // - After "U.S.A." (followed by "He", a sentence starter)
    // - After "new car."
    // - After "$25,000!"
    // (Abbreviations like "Dr." followed by non-sentence-starters don't create boundaries)
>>>>>>> 2a4acd1f
    assert_eq!(
        result.boundaries.len(),
        3,
        "Expected exactly 3 boundaries, got {}",
        result.boundaries.len()
    );
}

#[test]
fn test_complete_japanese_processing_pipeline() {
    let config = Config::builder().language("ja").unwrap().build().unwrap();

    let processor = SentenceProcessor::with_config(config).unwrap();

    let text =
        "田中さんは東京に行きました。新しい車を買いました。その車は300万円でした！高いですね？";
    let result = processor.process(Input::from_text(text)).unwrap();

    assert_eq!(result.boundaries.len(), 4);
}

#[test]
fn test_mixed_language_content() {
    let config = Config::builder().language("en").unwrap().build().unwrap();

    let processor = SentenceProcessor::with_config(config).unwrap();

    // English text with some Japanese names and words
    let text = r#"Mr. Tanaka (田中) works at Toyota. He said "こんにちは" to everyone. That means "hello" in Japanese!"#;
    let result = processor.process(Input::from_text(text)).unwrap();

    // Mixed language content with quotes returns 0 boundaries
    // The API doesn't detect boundaries when quotes are involved
    assert_eq!(
        result.boundaries.len(),
        0,
        "Expected 0 boundaries for mixed language with quotes"
    );
}

#[test]
fn test_reader_input_processing() {
    let processor = SentenceProcessor::new();

    let data = b"First sentence. Second sentence! Third sentence?";
    let cursor = Cursor::new(data);

    let result = processor.process(Input::Reader(Box::new(cursor))).unwrap();
    assert_eq!(result.boundaries.len(), 3);
}

#[test]
fn test_byte_input_processing() {
    let processor = SentenceProcessor::new();

    let data = b"Hello world. How are you? I'm fine!";
    let result = processor.process(Input::from_bytes(data.to_vec())).unwrap();

    // The API detects 3 boundaries (after "world.", "you?", and "fine!")
    // Contraction "I'm" is now correctly handled and doesn't prevent boundary detection
    assert_eq!(
        result.boundaries.len(),
        3,
        "Expected exactly 3 boundaries, got {}",
        result.boundaries.len()
    );
}

#[test]
fn test_large_text_processing() {
    let config = Config::builder().threads(Some(4)).build().unwrap();

    let processor = SentenceProcessor::with_config(config).unwrap();

    // Generate a large text with many sentences
    let mut text = String::new();
    for i in 0..1000 {
        text.push_str(&format!("This is sentence number {}. ", i));
        if i % 10 == 0 {
            text.push_str("This one has an exclamation! ");
        }
        if i % 15 == 0 {
            text.push_str("And this one has a question? ");
        }
    }

    let result = processor.process(Input::from_text(&text)).unwrap();

    // Expected: 1000 base + 100 exclamations (i%10==0) + 67 questions (i%15==0) = 1167 sentences
    assert_eq!(result.boundaries.len(), 1167);
}

#[test]
fn test_empty_and_whitespace_handling() {
    let processor = SentenceProcessor::new();

    // Empty text
    let result = processor.process(Input::from_text("")).unwrap();
    assert_eq!(result.boundaries.len(), 0);

    // Only whitespace
    let result = processor.process(Input::from_text("   \n\t  ")).unwrap();
    assert_eq!(result.boundaries.len(), 0);

    // Sentences with lots of whitespace
    let result = processor
        .process(Input::from_text("  Hello.  \n\n  World!  \t"))
        .unwrap();
    assert_eq!(result.boundaries.len(), 2);
}

#[test]
fn test_unicode_text_processing() {
    let processor = SentenceProcessor::new();

    let texts = vec![
        "Café is nice. Résumé is important. Naïve questions?",
        "Emoji test 🌍! Another one 🎉? Final sentence.",
        "Greek: Γεια σου. Russian: Привет! Arabic: مرحبا.",
    ];

    for text in texts {
        let result = processor.process(Input::from_text(text)).unwrap();
        assert_eq!(result.boundaries.len(), 3);
    }
}

#[test]
fn test_sentence_metadata() {
    let processor = SentenceProcessor::new();

    let text = "First. Second! Third?";
    let result = processor.process(Input::from_text(text)).unwrap();

    assert_eq!(result.boundaries.len(), 3);

    // Check offsets
    assert_eq!(result.boundaries[0].offset, 6); // After "First."
    assert_eq!(result.boundaries[1].offset, 14); // After "Second!"
    assert_eq!(result.boundaries[2].offset, 21); // After "Third?"
}

#[test]
fn test_different_configs() {
    // Test with large chunks (similar to old "fast")
    let fast_config = Config::builder()
        .chunk_size(1024 * 1024) // 1MB
        .build()
        .unwrap();
    let processor = SentenceProcessor::with_config(fast_config).unwrap();

    let result = processor
        .process(Input::from_text("Test sentence. Another one!"))
        .unwrap();
    assert_eq!(result.boundaries.len(), 2);

    // Test with default config (similar to old "balanced")
    let processor = SentenceProcessor::new();

    let result = processor
        .process(Input::from_text("Balanced approach. Good performance!"))
        .unwrap();
    assert_eq!(result.boundaries.len(), 2);

    // Test with small chunks and single thread (similar to old "accurate")
    let accurate_config = Config::builder()
        .chunk_size(256 * 1024) // 256KB
        .threads(Some(1))
        .build()
        .unwrap();
    let processor = SentenceProcessor::with_config(accurate_config).unwrap();

    let result = processor
        .process(Input::from_text("Most accurate. Very precise!"))
        .unwrap();
    assert_eq!(result.boundaries.len(), 2);
}

#[test]
fn test_nested_quotes_and_parentheses() {
    let processor = SentenceProcessor::new();

    let text = r#"He said "She told me 'Hello there!' yesterday." Then he left. (This is important (very important) to note.) Done."#;
    let result = processor.process(Input::from_text(text)).unwrap();

    // With nested quotes, the API returns 0 boundaries (quote suppression in effect)
    assert_eq!(result.boundaries.len(), 0);
}

#[test]
fn test_processing_stats() {
    let processor = SentenceProcessor::with_language("en").unwrap();

    let text = "First sentence. Second one! Third?";
    let result = processor.process(Input::from_text(text)).unwrap();

    // Check metadata
    assert_eq!(result.metadata.stats.sentence_count, 3);
    assert_eq!(result.metadata.stats.bytes_processed, text.len());
    assert_eq!(result.metadata.stats.chars_processed, text.chars().count());
    assert!(result.metadata.stats.avg_sentence_length > 0.0);
}

#[test]
fn test_confidence_scores() {
    let processor = SentenceProcessor::new();

    let text = "Strong boundary. Weak boundary maybe? Another!";
    let result = processor.process(Input::from_text(text)).unwrap();

    // All boundaries should have confidence scores
    for boundary in &result.boundaries {
        assert!(boundary.confidence >= 0.0 && boundary.confidence <= 1.0);
    }
}<|MERGE_RESOLUTION|>--- conflicted
+++ resolved
@@ -12,23 +12,16 @@
     let text = "Dr. Smith went to the U.S.A. He bought a new car. The car cost $25,000! Isn't that expensive?";
     let result = processor.process(Input::from_text(text)).unwrap();
 
-<<<<<<< HEAD
-    // With abbreviations and improved apostrophe handling, the API returns 3 boundaries:
-    // - After "new car."
-    // - After "$25,000!"
-    // - After "expensive?"
-    // (Abbreviations like "Dr.", "U.S.A." don't create boundaries, and "Isn't" is now correctly handled)
-=======
-    // With our enhanced abbreviation handling, the API returns 3 boundaries:
+    // With our enhanced abbreviation handling and apostrophe suppression, the API returns 4 boundaries:
     // - After "U.S.A." (followed by "He", a sentence starter)
     // - After "new car."
     // - After "$25,000!"
+    // - After "expensive?" (apostrophe in "Isn't" is now correctly handled)
     // (Abbreviations like "Dr." followed by non-sentence-starters don't create boundaries)
->>>>>>> 2a4acd1f
     assert_eq!(
         result.boundaries.len(),
-        3,
-        "Expected exactly 3 boundaries, got {}",
+        4,
+        "Expected exactly 4 boundaries, got {}",
         result.boundaries.len()
     );
 }
