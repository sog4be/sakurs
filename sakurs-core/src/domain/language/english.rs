--- conflicted
+++ resolved
@@ -24,11 +24,8 @@
     capitalization_rule: EnglishCapitalizationRule,
     number_rule: EnglishNumberRule,
     quotation_rule: EnglishQuotationRule,
-<<<<<<< HEAD
     enclosure_suppressor: crate::domain::enclosure_suppressor::EnglishEnclosureSuppressor,
-=======
     sentence_starter_rule: EnglishSentenceStarterRule,
->>>>>>> 2a4acd1f
 }
 
 impl EnglishLanguageRules {
@@ -39,12 +36,9 @@
             capitalization_rule: EnglishCapitalizationRule::new(),
             number_rule: EnglishNumberRule::new(),
             quotation_rule: EnglishQuotationRule::new(),
-<<<<<<< HEAD
             enclosure_suppressor:
                 crate::domain::enclosure_suppressor::EnglishEnclosureSuppressor::new(),
-=======
             sentence_starter_rule: EnglishSentenceStarterRule::new(),
->>>>>>> 2a4acd1f
         }
     }
 
@@ -55,12 +49,9 @@
             capitalization_rule: EnglishCapitalizationRule::new(),
             number_rule: EnglishNumberRule::new(),
             quotation_rule: EnglishQuotationRule::new(),
-<<<<<<< HEAD
             enclosure_suppressor:
                 crate::domain::enclosure_suppressor::EnglishEnclosureSuppressor::new(),
-=======
             sentence_starter_rule: EnglishSentenceStarterRule::new(),
->>>>>>> 2a4acd1f
         }
     }
 }
